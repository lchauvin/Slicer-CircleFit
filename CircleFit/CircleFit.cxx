/*=========================================================================

  Program:      Circle Fit
  Language:     C++
  Contributors: Laurent Chauvin, Junichi Tokuda

  Copyright (c) Brigham and Women's Hospital. All rights reserved.

  This software is distributed WITHOUT ANY WARRANTY; without even
  the implied warranty of MERCHANTABILITY or FITNESS FOR A PARTICULAR
  PURPOSE.  See the above copyright notices for more information.

  =========================================================================*/

#include <cmath>
#include <complex>
#include "itkListSample.h"
#include "itkCovarianceSampleFilter.h"
#include "itkSymmetricEigenAnalysis.h"
#include "itkAffineTransform.h"
#include "itkFixedCenterOfRotationAffineTransform.h"
#include "itkTransformFileWriter.h"

#include "itkPluginUtilities.h"

#include "CircleFitCLP.h"


typedef itk::Vector< double, 3 > VectorType;
typedef itk::Point< double, 3 > PointType;
typedef itk::Matrix< double, 3, 3 > MatrixType;
typedef itk::FixedArray< double, 3 > ArrayType;
typedef itk::AffineTransform< double, 3 > TransformType;
typedef itk::FixedCenterOfRotationAffineTransform< double, 3 > FixedCenterOfRotationTransformType;
typedef itk::TransformFileWriter TransformWriterType;
typedef itk::Statistics::ListSample< VectorType > PointListType;
typedef PointListType::Iterator PointListIteratorType;
typedef itk::Statistics::CovarianceSampleFilter< PointListType > CovarianceAlgorithmType;
typedef itk::SymmetricEigenAnalysis< CovarianceAlgorithmType::MatrixType, ArrayType, MatrixType > SymmetricEigenAnalysisType;


int    CalcIntersectionOfPerpendicularBisectors2D(VectorType& p1, VectorType& p2, VectorType& p3, VectorType& intersec, double radius);

double FindRotationAngle(PointListType::Pointer inPlanePoints, PointListType::Pointer dstPoints,
			 VectorType principalVector, VectorType center,
			 double tuningStep,
			 double& minAvgMinDist);

double FindEstimatedAngle(PointListType::Pointer inPlanePoints, PointListType::Pointer dstPoints,
			  VectorType principalVector, VectorType center);
<<<<<<< HEAD

double AngleBetweenPoints(VectorType p1, VectorType p2, VectorType p3);

void   RotatePoints(PointListType::Pointer inputPoints,
                    VectorType principalVector, VectorType center, double angle,
                    PointListType::Pointer outputPoints);

double AverageMinimumSquareDistance(PointListType::Pointer set1, PointListType::Pointer set2);

=======
double AngleBetweenPoints(VectorType p1, VectorType p2, VectorType p3, VectorType principalVector);
void RotatePoints(PointListType::Pointer inputPoints,
		  VectorType principalVector, VectorType center, double angle,
		  PointListType::Pointer outputPoints);
double CalcAverageMinDistance(PointListType::Pointer set1, PointListType::Pointer set2);
>>>>>>> 8593542d
double FineTuneAngle(PointListType::Pointer inPlanePoints, PointListType::Pointer dstPoints,
		     VectorType principalVector, VectorType center, double estimatedAngle,
		     double tuningStep,
		     double& minAvgMinDist);


int main( int argc, char * argv[] )
{
  PARSE_ARGS;

  //----------------------------------------
  // Convert points into PointListType

  PointListType::Pointer srcPoints, dstPoints;
  srcPoints = PointListType::New();
  dstPoints = PointListType::New();

  size_t numberOfMovingPoints = movingPoints.size();
  for (size_t mp = 0; mp < numberOfMovingPoints; ++mp)
    {
    VectorType tmpMp;
    tmpMp[0] = movingPoints[mp][0];
    tmpMp[1] = movingPoints[mp][1];
    tmpMp[2] = movingPoints[mp][2];
    srcPoints->PushBack(tmpMp);
    }

  size_t numberOfFixedPoints = fixedPoints.size();
  for (size_t fp = 0; fp < numberOfFixedPoints; ++fp)
    {
    VectorType tmpFp;
    tmpFp[0] = fixedPoints[fp][0];
    tmpFp[1] = fixedPoints[fp][1];
    tmpFp[2] = fixedPoints[fp][2];
    dstPoints->PushBack(tmpFp);
    }

  //----------------------------------------
  // Perform PCA
  
  CovarianceAlgorithmType::Pointer covarianceAlgorithm = 
    CovarianceAlgorithmType::New();
  covarianceAlgorithm->SetInput( dstPoints );
  covarianceAlgorithm->Update();
    
  // Perform Symmetric Eigen Analysis
  SymmetricEigenAnalysisType analysis ( 3 );
  ArrayType eigenValues;
  MatrixType eigenMatrix;
  analysis.SetOrderEigenMagnitudes( true );
  analysis.ComputeEigenValuesAndVectors( covarianceAlgorithm->GetCovarianceMatrix(),
                                         eigenValues, eigenMatrix );    

  //----------------------------------------
  // Extract the normal vector 
  // The first eigen vector (with the minimal eigenvalue) is
  // the normal vector of the fitted plane.

  VectorType nx =  eigenMatrix[2];
  VectorType ny =  eigenMatrix[1];
  VectorType nz =  eigenMatrix[0];
  VectorType principalVector = nz;

  //----------------------------------------
  // Calculate the average position of the all points.
  // This is used as the origin of the new coordinate system on the
  // fitted plane.

  CovarianceAlgorithmType::MeasurementVectorType meanPoint;
  meanPoint = covarianceAlgorithm->GetMean();
  
  //----------------------------------------
  // Project all the points to the fitted plane.

  PointListType::Pointer projectedPoints = PointListType::New();
  for (PointListIteratorType iter = dstPoints->Begin(); iter != dstPoints->End(); ++iter)
    {
    VectorType p1;
    VectorType p2;
    p1 = iter.GetMeasurementVector() - meanPoint;
    p2[0] = p1*nx;
    p2[1] = p1*ny;
    p2[2] = 0.0;
    projectedPoints->PushBack(p2);
    }

  //----------------------------------------
  // Pick up every combination of three points from the list and calculate
  // the intersection of the perpendicular bisectors of the two chords connecting
  // the three points.

  VectorType meanIntersect;
  meanIntersect[0] = 0.0;
  meanIntersect[1] = 0.0;
  meanIntersect[2] = 0.0;

  int nPoints = 0;
  int nPointsUsed = 0;

  for (PointListIteratorType iter1 = projectedPoints->Begin(); iter1 != projectedPoints->End(); ++iter1)
    {
    PointListIteratorType iter2 = iter1;
    for (++iter2; iter2 != projectedPoints->End(); ++iter2)
      {
      PointListIteratorType iter3 = iter2;
      for (++iter3; iter3 != projectedPoints->End(); ++iter3)
        {
        VectorType p1 = iter1.GetMeasurementVector();
        VectorType p2 = iter2.GetMeasurementVector();
        VectorType p3 = iter3.GetMeasurementVector();
        VectorType c;

        nPoints ++;
        if (CalcIntersectionOfPerpendicularBisectors2D(p1, p2, p3, c, radius) > 0)
          {
          meanIntersect = meanIntersect + c;
          nPointsUsed ++;
          }
        }
      }
    }
  meanIntersect = meanIntersect / nPointsUsed;

  //----------------------------------------
  // Transform the center point to the original coordinate system

  VectorType center = meanIntersect[0] * nx + meanIntersect[1] * ny + meanIntersect[2] * nz + meanPoint;

  std::cout << "Number of estimated center points: " << nPoints << std::endl;
  std::cout << "Number of estimated center points used: " << nPointsUsed << std::endl;
  std::cout << "Center = " << center << std::endl;  
  std::cout << std::endl;

  //----------------------------------------
  // Calculate matrix from original coordinate system to plane coordinate system

  MatrixType originalToPlaneMatrix;
  for (int i = 0; i < 3; ++i)
    {
    originalToPlaneMatrix[i][0] = nx[i];
    originalToPlaneMatrix[i][1] = ny[i];
    originalToPlaneMatrix[i][2] = nz[i];
    }
    
  //----------------------------------------
  // Rotate points from original position to in-plane position
  
  PointListType::Pointer inPlanePoints = PointListType::New();
  for (PointListIteratorType iter = srcPoints->Begin(); iter != srcPoints->End(); ++iter)
    {
    VectorType pp = originalToPlaneMatrix*iter.GetMeasurementVector() + center;
    inPlanePoints->PushBack(pp);
    }

  //----------------------------------------
  // Rotate point around principal vector and compute average minimum distance

  double minAvgMinDist = -1.0;
  double bestAngle = FindRotationAngle(inPlanePoints, dstPoints,
				       principalVector, center,
				       0.1,
				       minAvgMinDist);

  //----------------------------------------
  // Rotate circle around one of the other axis, nx or ny, and recalculate average minimum distance
  // to also find the global minimum (including symmetry)

  TransformType::Pointer flippingTransform = TransformType::New();
  flippingTransform->SetCenter(center);
  flippingTransform->Rotate3D(nx, M_PI);

  PointListType::Pointer flippedInPlanePoints = PointListType::New();
  for (PointListIteratorType iter = inPlanePoints->Begin(); iter != inPlanePoints->End(); ++iter)
    {
    PointType pp = flippingTransform->TransformPoint(iter.GetMeasurementVector());
    VectorType vp;
    vp[0] = pp[0];
    vp[1] = pp[1];
    vp[2] = pp[2];
    flippedInPlanePoints->PushBack(vp);
    }

  double flippedMinAvgMinDist = -1.0;
  double flippedBestAngle = FindRotationAngle(flippedInPlanePoints, dstPoints,
					      principalVector, center,
					      0.1,
					      flippedMinAvgMinDist);

  //----------------------------------------
  // Build registration transform
  
  TransformType::Pointer registrationTransform = TransformType::New();
  registrationTransform->SetIdentity();
  registrationTransform->SetMatrix(originalToPlaneMatrix);

  std::cout << "Fitting Angle: ";
  if (flippedMinAvgMinDist < minAvgMinDist)
    {
    registrationTransform->Rotate3D(nx, M_PI);
    registrationTransform->Rotate3D(principalVector, flippedBestAngle * M_PI / 180);
    std::cout << flippedBestAngle << " (flipped)" << std::endl;
    }
  else
    {
    registrationTransform->Rotate3D(principalVector, bestAngle * M_PI / 180);
    std::cout << bestAngle << std::endl;
    }
  registrationTransform->SetOffset(center);

  TransformWriterType::Pointer registrationTransformWriter = TransformWriterType::New();
  registrationTransformWriter->SetInput(registrationTransform->GetInverseTransform());
  registrationTransformWriter->SetFileName(registration);
  try
    {
    registrationTransformWriter->Update();
    }
  catch (itk::ExceptionObject &err)
    {
    std::cerr << err << std::endl;
    return EXIT_FAILURE;
    }

  return EXIT_SUCCESS;
}

//--------------------------------------------------------------------------------
// Return 0, if the data set may not give a good estimate.

int CalcIntersectionOfPerpendicularBisectors2D(VectorType& p1, VectorType& p2, VectorType& p3, VectorType& intersect, double radius)
{

  const double posErr = 5.0;

  // Compute the bisecting points between p1 and p2 (m1), and p2 and p3 (m2)
  VectorType m1 = (p1+p2)/2.0;
  VectorType m2 = (p2+p3)/2.0;

  // Compute the normal vectors along the perpendicular bisectors
  VectorType v12 = (p2-p1);
  VectorType v23 = (p3-p2);

  if (v12.GetNorm() < posErr || v23.GetNorm() < posErr)
    {
    return 0;
    }

  v12.Normalize();
  v23.Normalize();

  VectorType n1;
  n1[0] = -v12[1];
  n1[1] = v12[0];
  n1[2] = v12[2];

  VectorType n2;
  n2[0] = -v23[1];
  n2[1] = v23[0];
  n2[2] = v23[2];
  
  // Compute the projection of m2 onto the perpendicular bisector of p1p2
  VectorType h = m1 + ((m2-m1)*n1)*n1;

  // The intersecting point of the two perpendicular bisectors (= estimated
  // center of fitted circle) is 'c' can be written as:
  //
  //    <c> = <m2> + a * <n2>
  //
  // where 'a' is a scalar value. Projection of 'c' on the m2h is 'h'
  //
  //    a * <n2> * (<h> - <m2>)/(|<h> - <m2>|) = |<h> - <m2>|
  //    a = |<h> - <m2>|^2 / {<n2> * (<h> - <m2>)}
  //

  VectorType m2h = h-m2;
  VectorType::RealValueType a = m2h.GetSquaredNorm() / (n2 * m2h);
  
  intersect = m2 + a * n2;

  // Validate by radius, if radius is greater than 0
  if (radius > 0)
    {
    VectorType d1 = p1-intersect;
    VectorType d2 = p2-intersect;
    VectorType d3 = p3-intersect;
    
    if (fabs(d1.GetNorm()-radius) > posErr ||
        fabs(d2.GetNorm()-radius) > posErr ||
        fabs(d3.GetNorm()-radius) > posErr)
      {
      return 0;
      }
    }

  return 1;
}

//--------------------------------------------------------------------------------
// First step consists of calculating a first estimation of the angle by matching
// a selected point from one set to all points of the other set and calculate
// average minimum distance for each rotation. Use the angle with minimum average minimum
// distance as the angle estimation.
// Second step consists of rotating first set around estimated angle +/- 2 degrees with
// a fine step (0.1 degree).
// Return best fitting angle (in degrees) between 2 pointsets.

double FindRotationAngle(PointListType::Pointer inPlanePoints, PointListType::Pointer dstPoints,
			 VectorType principalVector, VectorType center,
			 double tuningStep,
			 double& minAvgMinDist)
{
  double estimatedAngle = FindEstimatedAngle(inPlanePoints, dstPoints,
					     principalVector, center);
  double fineTunedAngle = FineTuneAngle(inPlanePoints, dstPoints,
					principalVector, center, estimatedAngle,
					tuningStep,
					minAvgMinDist);
  return fineTunedAngle;
}

//--------------------------------------------------------------------------------
// Estimate best fitting angle by computing angle between 2 given points (and center),
// and compute average minimum distance for this rotation.
// Process is repeated for all 3-points combination.
// Return estimated angle (in degrees) between 2 pointsets.

double FindEstimatedAngle(PointListType::Pointer inPlanePoints, PointListType::Pointer dstPoints,
			  VectorType principalVector, VectorType center)
{
  double estimatedAngle = -1.0;
  double minAverageMinDist = -1.0;
  PointListType::Pointer rotatedPoints = PointListType::New();

  // Select first point
  VectorType selectedPoint = inPlanePoints->Begin().GetMeasurementVector();

  for (PointListIteratorType iter = dstPoints->Begin(); iter != dstPoints->End(); ++iter)
    {
    rotatedPoints->Clear();

    double currentAngle = AngleBetweenPoints(selectedPoint, iter.GetMeasurementVector(), center, principalVector);
    RotatePoints(inPlanePoints,
		 principalVector, center, currentAngle,
		 rotatedPoints);
    double averageMinDist = AverageMinimumSquareDistance(rotatedPoints, dstPoints);

    if (minAverageMinDist < 0 || averageMinDist < minAverageMinDist)
      {
      minAverageMinDist = averageMinDist;
      estimatedAngle = currentAngle;
      }
    }

  return estimatedAngle;
}

//--------------------------------------------------------------------------------
// Return the angle (in degrees) between 3 points.

double AngleBetweenPoints(VectorType p1, VectorType p2, VectorType p3, VectorType principalVector)
{
  // Calculate angle value
  VectorType v1 = p1 - p3;
  VectorType v2 = p2 - p3;
  double dotProduct = v1[0]*v2[0] + v1[1]*v2[1] + v1[2]*v2[2];
  double v1Norm = std::sqrt(std::pow(v1[0],2) + std::pow(v1[1],2) + std::pow(v1[2],2));
  double v2Norm = std::sqrt(std::pow(v2[0],2) + std::pow(v2[1],2) + std::pow(v2[2],2));
  double theta = std::acos( dotProduct / (v1Norm*v2Norm) );

  // Calculate angle between v1,v2 perpendicular vector and principal vector
  // If angle ~180 degrees, sign of the rotation angle should be inverted
  double rightHandAxis[3] = { v1[1]*v2[2] - v1[2]*v2[1],
			      v1[2]*v2[0] - v1[0]*v2[2],
			      v1[0]*v2[1] - v1[1]*v2[0] };

  double rotationAxisDotProduct =
    rightHandAxis[0]*principalVector[0] +
    rightHandAxis[1]*principalVector[1] +
    rightHandAxis[2]*principalVector[2];

  double crossProduct[3] = { rightHandAxis[1]*principalVector[2] - rightHandAxis[2]*principalVector[1],
			     rightHandAxis[2]*principalVector[0] - rightHandAxis[0]*principalVector[2],
			     rightHandAxis[0]*principalVector[1] - rightHandAxis[1]*principalVector[0] };

  double crossProductNorm = std::sqrt(std::pow(crossProduct[0],2) +
				      std::pow(crossProduct[1],2) +
				      std::pow(crossProduct[2],2));

  double axisAngle = std::atan2(crossProductNorm, rotationAxisDotProduct) * 180 / M_PI;
  int rotationSign = ((axisAngle < 90 && axisAngle > -90) ? 1 : -1);

  return rotationSign * theta * 180 / M_PI;
}

//--------------------------------------------------------------------------------
// Rotate a pointset around the principal vector by a given angle, with the circle 
// center as rotation center and output new rotated pointset

void RotatePoints(PointListType::Pointer inputPoints,
		  VectorType principalVector, VectorType center, double angle,
		  PointListType::Pointer outputPoints)
{
  outputPoints->Clear();

  TransformType::Pointer rotationTransform = TransformType::New();
  rotationTransform->SetCenter(center);
  rotationTransform->Rotate3D(principalVector, angle * M_PI / 180);

  for (PointListIteratorType iter = inputPoints->Begin(); iter != inputPoints->End(); ++iter)
    {
    PointType rp = rotationTransform->TransformPoint(iter.GetMeasurementVector());
    VectorType rotatedPoint;
    rotatedPoint[0] = rp[0];
    rotatedPoint[1] = rp[1];
    rotatedPoint[2] = rp[2];
    outputPoints->PushBack(rotatedPoint);
    }
}


//--------------------------------------------------------------------------------
// Return the average minimum square distance between 2 pointsets

double AverageMinimumSquareDistance(PointListType::Pointer set1, PointListType::Pointer set2)
{
  // TODO: What if set1 and set2 have different number of points ?

  double total = 0.0;
  int numberOfPoints = 0;

  for (PointListIteratorType iter1 = set1->Begin(); iter1 != set1->End(); ++iter1)
    {
    double minSquareDistance = -1.0;
    VectorType p1 = iter1.GetMeasurementVector();

    for (PointListIteratorType iter2 = set2->Begin(); iter2 != set2->End(); ++iter2)
      {
      VectorType p2 = iter2.GetMeasurementVector();

      double squareDistance = std::pow(p2[0]-p1[0],2) + std::pow(p2[1]-p1[1],2) + std::pow(p2[2]-p1[2],2);

      if (minSquareDistance < 0 || squareDistance < minSquareDistance)
	{
        minSquareDistance = squareDistance;
	}
      }
    average += minSquareDistance;
    numberOfPoints++;
    }

  return total / (double) numberOfPoints;

}

//--------------------------------------------------------------------------------
// Rotate pointset around principal vector, with the circle center as rotation center,
// by 'estimatedAngle +/- 2' degrees with a fine angle step (0.1 degree), and calculate
// average minimum distance for each. Keep the angle with the minimum average minimum distance.
// Return fine tuned angle between both pointsets.

double FineTuneAngle(PointListType::Pointer inPlanePoints, PointListType::Pointer dstPoints,
		     VectorType principalVector, VectorType center, double estimatedAngle,
		     double tuningStep,
		     double& minAvgMinDist)
{
    double fineTunedAngle = -1.0;
    PointListType::Pointer rotatedPoints = PointListType::New();

  // We compute average minimum distance for angle estimatedAngle +/- 2, with a step of 'tuningStep'
  for (double angle = estimatedAngle-2; angle < estimatedAngle+2; angle += tuningStep)
    {
    rotatedPoints->Clear();

    RotatePoints(inPlanePoints,
		 principalVector, center, angle,
		 rotatedPoints);
    double averageMinDist = AverageMinimumSquareDistance(rotatedPoints, dstPoints);

    if (minAvgMinDist < 0 || averageMinDist < minAvgMinDist)
      {
      minAvgMinDist = averageMinDist;
      fineTunedAngle = angle;
      }
    }

  return fineTunedAngle;
}<|MERGE_RESOLUTION|>--- conflicted
+++ resolved
@@ -44,31 +44,21 @@
 double FindRotationAngle(PointListType::Pointer inPlanePoints, PointListType::Pointer dstPoints,
 			 VectorType principalVector, VectorType center,
 			 double tuningStep,
-			 double& minAvgMinDist);
+			 double& minAvgMinSqDist);
 
 double FindEstimatedAngle(PointListType::Pointer inPlanePoints, PointListType::Pointer dstPoints,
 			  VectorType principalVector, VectorType center);
-<<<<<<< HEAD
-
-double AngleBetweenPoints(VectorType p1, VectorType p2, VectorType p3);
-
-void   RotatePoints(PointListType::Pointer inputPoints,
-                    VectorType principalVector, VectorType center, double angle,
-                    PointListType::Pointer outputPoints);
-
-double AverageMinimumSquareDistance(PointListType::Pointer set1, PointListType::Pointer set2);
-
-=======
 double AngleBetweenPoints(VectorType p1, VectorType p2, VectorType p3, VectorType principalVector);
 void RotatePoints(PointListType::Pointer inputPoints,
 		  VectorType principalVector, VectorType center, double angle,
 		  PointListType::Pointer outputPoints);
 double CalcAverageMinDistance(PointListType::Pointer set1, PointListType::Pointer set2);
->>>>>>> 8593542d
 double FineTuneAngle(PointListType::Pointer inPlanePoints, PointListType::Pointer dstPoints,
 		     VectorType principalVector, VectorType center, double estimatedAngle,
 		     double tuningStep,
-		     double& minAvgMinDist);
+		     double& minAvgMinSqDist);
+
+double AverageMinimumSquareDistance(PointListType::Pointer set1, PointListType::Pointer set2);
 
 
 int main( int argc, char * argv[] )
@@ -220,16 +210,16 @@
     }
 
   //----------------------------------------
-  // Rotate point around principal vector and compute average minimum distance
-
-  double minAvgMinDist = -1.0;
+  // Rotate point around principal vector and compute average minimum squiare distance
+
+  double minAvgMinSqDist = -1.0;
   double bestAngle = FindRotationAngle(inPlanePoints, dstPoints,
 				       principalVector, center,
 				       0.1,
-				       minAvgMinDist);
-
-  //----------------------------------------
-  // Rotate circle around one of the other axis, nx or ny, and recalculate average minimum distance
+				       minAvgMinSqDist);
+
+  //----------------------------------------
+  // Rotate circle around one of the other axis, nx or ny, and recalculate average minimum squiare distance
   // to also find the global minimum (including symmetry)
 
   TransformType::Pointer flippingTransform = TransformType::New();
@@ -247,11 +237,11 @@
     flippedInPlanePoints->PushBack(vp);
     }
 
-  double flippedMinAvgMinDist = -1.0;
+  double flippedMinAvgMinSqDist = -1.0;
   double flippedBestAngle = FindRotationAngle(flippedInPlanePoints, dstPoints,
 					      principalVector, center,
 					      0.1,
-					      flippedMinAvgMinDist);
+					      flippedMinAvgMinSqDist);
 
   //----------------------------------------
   // Build registration transform
@@ -261,7 +251,7 @@
   registrationTransform->SetMatrix(originalToPlaneMatrix);
 
   std::cout << "Fitting Angle: ";
-  if (flippedMinAvgMinDist < minAvgMinDist)
+  if (flippedMinAvgMinSqDist < minAvgMinSqDist)
     {
     registrationTransform->Rotate3D(nx, M_PI);
     registrationTransform->Rotate3D(principalVector, flippedBestAngle * M_PI / 180);
@@ -364,8 +354,8 @@
 //--------------------------------------------------------------------------------
 // First step consists of calculating a first estimation of the angle by matching
 // a selected point from one set to all points of the other set and calculate
-// average minimum distance for each rotation. Use the angle with minimum average minimum
-// distance as the angle estimation.
+// average minimum square distance for each rotation. Use the angle with minimum average minimum
+// square distance as the angle estimation.
 // Second step consists of rotating first set around estimated angle +/- 2 degrees with
 // a fine step (0.1 degree).
 // Return best fitting angle (in degrees) between 2 pointsets.
@@ -373,20 +363,20 @@
 double FindRotationAngle(PointListType::Pointer inPlanePoints, PointListType::Pointer dstPoints,
 			 VectorType principalVector, VectorType center,
 			 double tuningStep,
-			 double& minAvgMinDist)
+			 double& minAvgMinSqDist)
 {
   double estimatedAngle = FindEstimatedAngle(inPlanePoints, dstPoints,
 					     principalVector, center);
   double fineTunedAngle = FineTuneAngle(inPlanePoints, dstPoints,
 					principalVector, center, estimatedAngle,
 					tuningStep,
-					minAvgMinDist);
+					minAvgMinSqDist);
   return fineTunedAngle;
 }
 
 //--------------------------------------------------------------------------------
 // Estimate best fitting angle by computing angle between 2 given points (and center),
-// and compute average minimum distance for this rotation.
+// and compute average minimum square distance for this rotation.
 // Process is repeated for all 3-points combination.
 // Return estimated angle (in degrees) between 2 pointsets.
 
@@ -394,7 +384,7 @@
 			  VectorType principalVector, VectorType center)
 {
   double estimatedAngle = -1.0;
-  double minAverageMinDist = -1.0;
+  double minAverageMinSqDist = -1.0;
   PointListType::Pointer rotatedPoints = PointListType::New();
 
   // Select first point
@@ -408,11 +398,11 @@
     RotatePoints(inPlanePoints,
 		 principalVector, center, currentAngle,
 		 rotatedPoints);
-    double averageMinDist = AverageMinimumSquareDistance(rotatedPoints, dstPoints);
-
-    if (minAverageMinDist < 0 || averageMinDist < minAverageMinDist)
+    double averageMinSqDist = AverageMinimumSquareDistance(rotatedPoints, dstPoints);
+
+    if (minAverageMinSqDist < 0 || averageMinSqDist < minAverageMinSqDist)
       {
-      minAverageMinDist = averageMinDist;
+      minAverageMinSqDist = averageMinSqDist;
       estimatedAngle = currentAngle;
       }
     }
@@ -510,7 +500,7 @@
         minSquareDistance = squareDistance;
 	}
       }
-    average += minSquareDistance;
+    total += minSquareDistance;
     numberOfPoints++;
     }
 
@@ -521,13 +511,13 @@
 //--------------------------------------------------------------------------------
 // Rotate pointset around principal vector, with the circle center as rotation center,
 // by 'estimatedAngle +/- 2' degrees with a fine angle step (0.1 degree), and calculate
-// average minimum distance for each. Keep the angle with the minimum average minimum distance.
-// Return fine tuned angle between both pointsets.
+// average minimum square distance for each. Keep the angle with the minimum average
+// minimum square distance. Return fine tuned angle between both pointsets.
 
 double FineTuneAngle(PointListType::Pointer inPlanePoints, PointListType::Pointer dstPoints,
 		     VectorType principalVector, VectorType center, double estimatedAngle,
 		     double tuningStep,
-		     double& minAvgMinDist)
+		     double& minAvgMinSqDist)
 {
     double fineTunedAngle = -1.0;
     PointListType::Pointer rotatedPoints = PointListType::New();
@@ -540,11 +530,11 @@
     RotatePoints(inPlanePoints,
 		 principalVector, center, angle,
 		 rotatedPoints);
-    double averageMinDist = AverageMinimumSquareDistance(rotatedPoints, dstPoints);
-
-    if (minAvgMinDist < 0 || averageMinDist < minAvgMinDist)
+    double averageMinSqDist = AverageMinimumSquareDistance(rotatedPoints, dstPoints);
+
+    if (minAvgMinSqDist < 0 || averageMinSqDist < minAvgMinSqDist)
       {
-      minAvgMinDist = averageMinDist;
+      minAvgMinSqDist = averageMinSqDist;
       fineTunedAngle = angle;
       }
     }
